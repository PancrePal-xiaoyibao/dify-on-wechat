--- conflicted
+++ resolved
@@ -1,7 +1,5 @@
 # -*- coding: utf-8 -*-
-import sys
 import web
-import math
 import time
 import json
 import requests
@@ -50,8 +48,7 @@
             urls = ('/wx', 'channel.wechatmp.SubscribeAccount.Query')
         else:
             urls = ('/wx', 'channel.wechatmp.ServiceAccount.Query')
-        app = web.application(urls, globals())
-        # app.run()
+        app = web.application(urls, globals(), autoreload=False)
         port = conf().get('wechatmp_port', 8080)
         web.httpserver.runsimple(app.wsgifunc(), ('0.0.0.0', port))
 
@@ -99,11 +96,9 @@
     def send(self, reply: Reply, context: Context):
         if self.passive_reply:
             receiver = context["receiver"]
-            reply_text = reply.content
-            reply_cnt = math.ceil(len(reply_text) / 600)
-            self.cache_dict[receiver] = (reply_cnt, reply_text)
+            self.cache_dict[receiver] = reply.content
             self.running.remove(receiver)
-            logger.debug("[send] reply to {} saved to cache: {}".format(receiver, reply_text))
+            logger.debug("[send] reply to {} saved to cache: {}".format(receiver, reply))
         else:
             receiver = context["receiver"]
             reply_text = reply.content
@@ -127,214 +122,3 @@
         self.running.remove(session_id)
 
 
-<<<<<<< HEAD
-def verify_server():
-    try:
-        data = web.input()
-        if len(data) == 0:
-            return "None"
-        signature = data.signature
-        timestamp = data.timestamp
-        nonce = data.nonce
-        echostr = data.echostr
-        token = conf().get('wechatmp_token') #请按照公众平台官网\基本配置中信息填写
-
-        data_list = [token, timestamp, nonce]
-        data_list.sort()
-        sha1 = hashlib.sha1()
-        # map(sha1.update, data_list) #python2
-        sha1.update("".join(data_list).encode('utf-8'))
-        hashcode = sha1.hexdigest()
-        print("handle/GET func: hashcode, signature: ", hashcode, signature)
-        if hashcode == signature:
-            return echostr
-        else:
-            return ""
-    except Exception as Argument:
-        return Argument
-
-
-# This class is instantiated once per query
-class SubsribeAccountQuery():
-
-    def GET(self):
-        return verify_server()
-
-    def POST(self):
-        channel = WechatMPChannel()
-        try:
-            query_time = time.time()
-            webData = web.data()
-            logger.debug("[wechatmp] Receive request:\n" + webData.decode("utf-8"))
-            wechat_msg = receive.parse_xml(webData)
-            if wechat_msg.msg_type == 'text':
-                from_user = wechat_msg.from_user_id
-                to_user = wechat_msg.to_user_id
-                message = wechat_msg.content.decode("utf-8")
-                message_id = wechat_msg.msg_id
-
-                logger.info("[wechatmp] {}:{} Receive post query {} {}: {}".format(web.ctx.env.get('REMOTE_ADDR'), web.ctx.env.get('REMOTE_PORT'), from_user, message_id, message))
-                supported = True
-                if "【收到不支持的消息类型，暂无法显示】" in message:
-                    supported = False # not supported, used to refresh
-                cache_key = from_user
-
-                reply_text = ""
-                # New request
-                if cache_key not in channel.cache_dict and cache_key not in channel.running:
-                    # The first query begin, reset the cache
-                    context = channel._compose_context(ContextType.TEXT, message, isgroup=False, msg=wechat_msg)
-                    logger.debug("[wechatmp] context: {} {}".format(context, wechat_msg))
-                    if message_id in channel.received_msgs: # received and finished
-                        return 
-                    if supported and context:
-                        # set private openai_api_key
-                        # if from_user is not changed in itchat, this can be placed at chat_channel
-                        user_data = conf().get_user_data(from_user)
-                        context['openai_api_key'] = user_data.get('openai_api_key') # None or user openai_api_key
-                        channel.received_msgs[message_id] = wechat_msg
-                        channel.running.add(cache_key)
-                        channel.produce(context)
-                    else:
-                        trigger_prefix = conf().get('single_chat_prefix',[''])[0]
-                        if trigger_prefix or not supported:
-                            if trigger_prefix:
-                                content = textwrap.dedent(f"""\
-                                    请输入'{trigger_prefix}'接你想说的话跟我说话。
-                                    例如:
-                                    {trigger_prefix}你好，很高兴见到你。""")
-                            else:
-                                content = textwrap.dedent("""\
-                                    你好，很高兴见到你。
-                                    请跟我说话吧。""")
-                        else:
-                            logger.error(f"[wechatmp] unknown error")
-                            content = textwrap.dedent("""\
-                                未知错误，请稍后再试""")
-                        replyMsg = reply.TextMsg(wechat_msg.from_user_id, wechat_msg.to_user_id, content)
-                        return replyMsg.send()
-                    channel.query1[cache_key] = False
-                    channel.query2[cache_key] = False
-                    channel.query3[cache_key] = False
-                # Request again
-                elif cache_key in channel.running and channel.query1.get(cache_key) == True and channel.query2.get(cache_key) == True and channel.query3.get(cache_key) == True:
-                    channel.query1[cache_key] = False  #To improve waiting experience, this can be set to True.
-                    channel.query2[cache_key] = False  #To improve waiting experience, this can be set to True.
-                    channel.query3[cache_key] = False
-                elif cache_key in channel.cache_dict:
-                    # Skip the waiting phase
-                    channel.query1[cache_key] = True
-                    channel.query2[cache_key] = True
-                    channel.query3[cache_key] = True
-
-                assert not (cache_key in channel.cache_dict and cache_key in channel.running)
-
-                if channel.query1.get(cache_key) == False:
-                    # The first query from wechat official server
-                    logger.debug("[wechatmp] query1 {}".format(cache_key))
-                    channel.query1[cache_key] = True
-                    cnt = 0
-                    while cache_key not in channel.cache_dict and cnt < 45:
-                        cnt = cnt + 1
-                        time.sleep(0.1)
-                    if cnt == 45:
-                        # waiting for timeout (the POST query will be closed by wechat official server)
-                        time.sleep(1)
-                        # and do nothing
-                        return
-                    else:
-                        pass
-                elif channel.query2.get(cache_key) == False:
-                    # The second query from wechat official server
-                    logger.debug("[wechatmp] query2 {}".format(cache_key))
-                    channel.query2[cache_key] = True
-                    cnt = 0
-                    while cache_key not in channel.cache_dict and cnt < 45:
-                        cnt = cnt + 1
-                        time.sleep(0.1)
-                    if cnt == 45:
-                        # waiting for timeout (the POST query will be closed by wechat official server)
-                        time.sleep(1)
-                        # and do nothing
-                        return
-                    else:
-                        pass
-                elif channel.query3.get(cache_key) == False:
-                    # The third query from wechat official server
-                    logger.debug("[wechatmp] query3 {}".format(cache_key))
-                    channel.query3[cache_key] = True
-                    cnt = 0
-                    while cache_key not in channel.cache_dict and cnt < 40:
-                        cnt = cnt + 1
-                        time.sleep(0.1)
-                    if cnt == 40:
-                        # Have waiting for 3x5 seconds
-                        # return timeout message
-                        reply_text = "【正在思考中，回复任意文字尝试获取回复】"
-                        logger.info("[wechatmp] Three queries has finished For {}: {}".format(from_user, message_id))
-                        replyPost = reply.TextMsg(from_user, to_user, reply_text).send()
-                        return replyPost
-                    else:
-                        pass
-
-                if float(time.time()) - float(query_time) > 4.8:
-                    reply_text = "【正在思考中，回复任意文字尝试获取回复】"
-                    logger.info("[wechatmp] Timeout for {} {}, return".format(from_user, message_id))
-                    replyPost = reply.TextMsg(from_user, to_user, reply_text).send()
-                    return replyPost
-                
-                if cache_key in channel.cache_dict:
-                    content = channel.cache_dict[cache_key]
-                    if len(content.encode('utf8'))<=MAX_UTF8_LEN:
-                        reply_text = channel.cache_dict[cache_key]
-                        channel.cache_dict.pop(cache_key)
-                    else:
-                        continue_text = "\n【未完待续，回复任意文字以继续】"
-                        splits = split_string_by_utf8_length(content, MAX_UTF8_LEN - len(continue_text.encode('utf-8')), max_split= 1)
-                        reply_text = splits[0] + continue_text
-                        channel.cache_dict[cache_key] = splits[1]
-                logger.info("[wechatmp] {}:{} Do send {}".format(web.ctx.env.get('REMOTE_ADDR'), web.ctx.env.get('REMOTE_PORT'), reply_text))
-                replyPost = reply.TextMsg(from_user, to_user, reply_text).send()
-                return replyPost
-
-            elif wechat_msg.msg_type == 'event':
-                logger.info("[wechatmp] Event {} from {}".format(wechat_msg.content, wechat_msg.from_user_id))
-                trigger_prefix = conf().get('single_chat_prefix',[''])[0]
-                content = textwrap.dedent(f"""\
-                    感谢您的关注！
-                    这里是ChatGPT，可以自由对话。
-                    资源有限，回复较慢，请勿着急。
-                    支持通用表情输入。
-                    暂时不支持图片输入。
-                    支持图片输出，画字开头的问题将回复图片链接。
-                    支持角色扮演和文字冒险两种定制模式对话。
-                    输入'{trigger_prefix}#帮助' 查看详细指令。""")
-                replyMsg = reply.TextMsg(wechat_msg.from_user_id, wechat_msg.to_user_id, content)
-                return replyMsg.send()
-            else:
-                logger.info("暂且不处理")
-                return "success"
-        except Exception as exc:
-            logger.exception(exc)
-            return exc
-
-def split_string_by_utf8_length(string, max_length, max_split=0):
-    encoded = string.encode('utf-8')
-    start, end = 0, 0
-    result = []
-    while end < len(encoded):
-        if max_split > 0 and len(result) >= max_split:
-            result.append(encoded[start:].decode('utf-8'))
-            break
-        end = start + max_length
-        # 如果当前字节不是 UTF-8 编码的开始字节，则向前查找直到找到开始字节为止
-        while end < len(encoded) and (encoded[end] & 0b11000000) == 0b10000000:
-            end -= 1
-        result.append(encoded[start:end].decode('utf-8'))
-        start = end
-    return result
-=======
-# Last import to avoid circular import
-import channel.wechatmp.SubscribeAccount
-import channel.wechatmp.ServiceAccount
->>>>>>> 45d72b8b
