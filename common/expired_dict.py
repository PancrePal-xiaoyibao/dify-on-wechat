--- conflicted
+++ resolved
@@ -16,13 +16,8 @@
         return value
 
     def __setitem__(self, key, value):
-<<<<<<< HEAD
-        # 刷新元素缓存时间
-        super().__setitem__(key, (value, time.monotonic() + self.expires_in_seconds))
-=======
         expiry_time = datetime.now() + timedelta(seconds=self.expires_in_seconds)
         super().__setitem__(key, (value, expiry_time))
->>>>>>> 71f2db30
 
     def get(self, key, default=None):
         try:
