--- conflicted
+++ resolved
@@ -1,12 +1,8 @@
 import io
 import re
 import os
-<<<<<<< HEAD
 from typing import List, Dict
 
-=======
-import re
->>>>>>> 8bf633f5
 from urllib.parse import urlparse
 from PIL import Image
 from common.log import logger
@@ -76,7 +72,6 @@
         logger.error(f"Failed to convert WEBP to PNG: {e}")
         raise
 
-<<<<<<< HEAD
 def parse_markdown_text(text: str) -> List[Dict]:
     """
     解析包含图片和文件链接的混合内容文本。code by sonnet3.5
@@ -168,11 +163,9 @@
     if current_text:
         result.append({"type": "text", "content": current_text})
     return result
-=======
 
 def remove_markdown_symbol(text: str):
     # 移除markdown格式，目前先移除**
     if not text:
         return text
-    return re.sub(r'\*\*(.*?)\*\*', r'\1', text)
->>>>>>> 8bf633f5
+    return re.sub(r'\*\*(.*?)\*\*', r'\1', text)