--- conflicted
+++ resolved
@@ -95,13 +95,8 @@
     "group_speech_recognition": False,  # 是否开启群组语音识别
     "voice_reply_voice": False,  # 是否使用语音回复语音，需要设置对应语音合成引擎的api key
     "always_reply_voice": False,  # 是否一直使用语音回复
-<<<<<<< HEAD
     "voice_to_text": "openai",  # 语音识别引擎，支持openai,baidu,google,azure,xunfei
     "text_to_voice": "openai",  # 语音合成引擎，支持openai,baidu,google,azure,xunfei,pytts(offline),ali,elevenlabs,edge(online)
-=======
-    "voice_to_text": "openai",  # 语音识别引擎，支持openai,baidu,google,ali,azure
-    "text_to_voice": "openai",  # 语音合成引擎，支持openai,baidu,google,pytts(offline),ali,azure,elevenlabs,edge(online)
->>>>>>> 446e94df
     "text_to_voice_model": "tts-1",
     "tts_voice_id": "alloy",
     # baidu 语音api配置， 使用百度语音识别和语音合成时需要
