# encoding:utf-8

import json
import logging
import os
import pickle

from common.log import logger

# 将所有可用的配置项写在字典里, 请使用小写字母
available_setting = {
    # openai api配置
    "open_ai_api_key": "",  # openai api key
    # openai apibase，当use_azure_chatgpt为true时，需要设置对应的api base
    "open_ai_api_base": "https://api.openai.com/v1",
    "proxy": "",  # openai使用的代理
    # chatgpt模型， 当use_azure_chatgpt为true时，其名称为Azure上model deployment名称
    "model": "gpt-3.5-turbo",
    "use_azure_chatgpt": False,  # 是否使用azure的chatgpt
    "azure_deployment_id": "",  # azure 模型部署名称
    # Bot触发配置
    "single_chat_prefix": ["bot", "@bot"],  # 私聊时文本需要包含该前缀才能触发机器人回复
    "single_chat_reply_prefix": "[bot] ",  # 私聊时自动回复的前缀，用于区分真人
    "group_chat_prefix": ["@bot"],  # 群聊时包含该前缀则会触发机器人回复
    "group_chat_reply_prefix": "",  # 群聊时自动回复的前缀
    "group_chat_keyword": [],  # 群聊时包含该关键词则会触发机器人回复
    "group_at_off": False,  # 是否关闭群聊时@bot的触发
    "group_name_white_list": ["ChatGPT测试群", "ChatGPT测试群2"],  # 开启自动回复的群名称列表
    "group_name_keyword_white_list": [],  # 开启自动回复的群名称关键词列表
    "group_chat_in_one_session": ["ChatGPT测试群"],  # 支持会话上下文共享的群名称
    "trigger_by_self": False,  # 是否允许机器人触发
    "image_create_prefix": ["画", "看", "找"],  # 开启图片回复的前缀
    "concurrency_in_session": 1,  # 同一会话最多有多少条消息在处理中，大于1可能乱序
    "image_create_size": "256x256",  # 图片大小,可选有 256x256, 512x512, 1024x1024
    # chatgpt会话参数
    "expires_in_seconds": 3600,  # 无操作会话的过期时间
    "character_desc": "你是ChatGPT, 一个由OpenAI训练的大型语言模型, 你旨在回答并解决人们的任何问题，并且可以使用多种语言与人交流。",  # 人格描述
    "conversation_max_tokens": 1000,  # 支持上下文记忆的最多字符数
    # chatgpt限流配置
    "rate_limit_chatgpt": 20,  # chatgpt的调用频率限制
    "rate_limit_dalle": 50,  # openai dalle的调用频率限制
    # chatgpt api参数 参考https://platform.openai.com/docs/api-reference/chat/create
    "temperature": 0.9,
    "top_p": 1,
    "frequency_penalty": 0,
    "presence_penalty": 0,
    "request_timeout": 60,  # chatgpt请求超时时间，openai接口默认设置为600，对于难问题一般需要较长时间
    "timeout": 120,  # chatgpt重试超时时间，在这个时间内，将会自动重试
    # 语音设置
    "speech_recognition": False,  # 是否开启语音识别
    "group_speech_recognition": False,  # 是否开启群组语音识别
    "voice_reply_voice": False,  # 是否使用语音回复语音，需要设置对应语音合成引擎的api key
    "always_reply_voice": False,  # 是否一直使用语音回复
    "voice_to_text": "openai",  # 语音识别引擎，支持openai,baidu,google,azure
    "text_to_voice": "baidu",  # 语音合成引擎，支持baidu,google,pytts(offline),azure
    # baidu 语音api配置， 使用百度语音识别和语音合成时需要
    "baidu_app_id": "",
    "baidu_api_key": "",
    "baidu_secret_key": "",
    # 1536普通话(支持简单的英文识别) 1737英语 1637粤语 1837四川话 1936普通话远场
    "baidu_dev_pid": "1536",
    # azure 语音api配置， 使用azure语音识别和语音合成时需要
    "azure_voice_api_key": "",
    "azure_voice_region": "japaneast",
    # 服务时间限制，目前支持itchat
    "chat_time_module": False,  # 是否开启服务时间限制
    "chat_start_time": "00:00",  # 服务开始时间
    "chat_stop_time": "24:00",  # 服务结束时间
    # 翻译api
    "translate": "baidu",  # 翻译api，支持baidu
    # baidu翻译api的配置
    "baidu_translate_app_id": "",  # 百度翻译api的appid
    "baidu_translate_app_key": "",  # 百度翻译api的秘钥
    # itchat的配置
    "hot_reload": False,  # 是否开启热重载
    # wechaty的配置
    "wechaty_puppet_service_token": "",  # wechaty的token
    # wechatmp的配置
    "wechatmp_token": "",  # 微信公众平台的Token
    "wechatmp_port": 8080,  # 微信公众平台的端口,需要端口转发到80或443
<<<<<<< HEAD
    "wechatmp_app_id": "",  # 微信公众平台的appID
    "wechatmp_app_secret": "",  # 微信公众平台的appsecret
    "wechatmp_aes_key": "",  # 微信公众平台的EncodingAESKey，加密模式需要
=======
    "wechatmp_app_id": "",  # 微信公众平台的appID，仅服务号需要
    "wechatmp_app_secret": "",  # 微信公众平台的appsecret，仅服务号需要
    # wechatcom的通用配置
    "wechatcom_corp_id": "",  # 企业微信公司的corpID
    # wechatcomapp的配置
    "wechatcomapp_token": "",  # 企业微信app的token
    "wechatcomapp_port": 9898,  # 企业微信app的服务端口,不需要端口转发
    "wechatcomapp_secret": "",  # 企业微信app的secret
    "wechatcomapp_agent_id": "",  # 企业微信app的agent_id
    "wechatcomapp_aes_key": "",  # 企业微信app的aes_key
>>>>>>> 9163ce71
    # chatgpt指令自定义触发词
    "clear_memory_commands": ["#清除记忆"],  # 重置会话指令，必须以#开头
    # channel配置
    "channel_type": "wx",  # 通道类型，支持：{wx,wxy,terminal,wechatmp,wechatmp_service,wechatcom_app}
    "debug": False,  # 是否开启debug模式，开启后会打印更多日志
    "appdata_dir": "",  # 数据目录
    # 插件配置
    "plugin_trigger_prefix": "$",  # 规范插件提供聊天相关指令的前缀，建议不要和管理员指令前缀"#"冲突
}


class Config(dict):
    def __init__(self, d: dict = {}):
        super().__init__(d)
        # user_datas: 用户数据，key为用户名，value为用户数据，也是dict
        self.user_datas = {}

    def __getitem__(self, key):
        if key not in available_setting:
            raise Exception("key {} not in available_setting".format(key))
        return super().__getitem__(key)

    def __setitem__(self, key, value):
        if key not in available_setting:
            raise Exception("key {} not in available_setting".format(key))
        return super().__setitem__(key, value)

    def get(self, key, default=None):
        try:
            return self[key]
        except KeyError as e:
            return default
        except Exception as e:
            raise e

    # Make sure to return a dictionary to ensure atomic
    def get_user_data(self, user) -> dict:
        if self.user_datas.get(user) is None:
            self.user_datas[user] = {}
        return self.user_datas[user]

    def load_user_datas(self):
        try:
            with open(os.path.join(get_appdata_dir(), "user_datas.pkl"), "rb") as f:
                self.user_datas = pickle.load(f)
                logger.info("[Config] User datas loaded.")
        except FileNotFoundError as e:
            logger.info("[Config] User datas file not found, ignore.")
        except Exception as e:
            logger.info("[Config] User datas error: {}".format(e))
            self.user_datas = {}

    def save_user_datas(self):
        try:
            with open(os.path.join(get_appdata_dir(), "user_datas.pkl"), "wb") as f:
                pickle.dump(self.user_datas, f)
                logger.info("[Config] User datas saved.")
        except Exception as e:
            logger.info("[Config] User datas error: {}".format(e))


config = Config()


def load_config():
    global config
    config_path = "./config.json"
    if not os.path.exists(config_path):
        logger.info("配置文件不存在，将使用config-template.json模板")
        config_path = "./config-template.json"

    config_str = read_file(config_path)
    logger.debug("[INIT] config str: {}".format(config_str))

    # 将json字符串反序列化为dict类型
    config = Config(json.loads(config_str))

    # override config with environment variables.
    # Some online deployment platforms (e.g. Railway) deploy project from github directly. So you shouldn't put your secrets like api key in a config file, instead use environment variables to override the default config.
    for name, value in os.environ.items():
        name = name.lower()
        if name in available_setting:
            logger.info("[INIT] override config by environ args: {}={}".format(name, value))
            try:
                config[name] = eval(value)
            except:
                if value == "false":
                    config[name] = False
                elif value == "true":
                    config[name] = True
                else:
                    config[name] = value

    if config.get("debug", False):
        logger.setLevel(logging.DEBUG)
        logger.debug("[INIT] set log level to DEBUG")

    logger.info("[INIT] load config: {}".format(config))

    config.load_user_datas()


def get_root():
    return os.path.dirname(os.path.abspath(__file__))


def read_file(path):
    with open(path, mode="r", encoding="utf-8") as f:
        return f.read()


def conf():
    return config


def get_appdata_dir():
    data_path = os.path.join(get_root(), conf().get("appdata_dir", ""))
    if not os.path.exists(data_path):
        logger.info("[INIT] data path not exists, create it: {}".format(data_path))
        os.makedirs(data_path)
    return data_path<|MERGE_RESOLUTION|>--- conflicted
+++ resolved
@@ -78,13 +78,9 @@
     # wechatmp的配置
     "wechatmp_token": "",  # 微信公众平台的Token
     "wechatmp_port": 8080,  # 微信公众平台的端口,需要端口转发到80或443
-<<<<<<< HEAD
     "wechatmp_app_id": "",  # 微信公众平台的appID
     "wechatmp_app_secret": "",  # 微信公众平台的appsecret
     "wechatmp_aes_key": "",  # 微信公众平台的EncodingAESKey，加密模式需要
-=======
-    "wechatmp_app_id": "",  # 微信公众平台的appID，仅服务号需要
-    "wechatmp_app_secret": "",  # 微信公众平台的appsecret，仅服务号需要
     # wechatcom的通用配置
     "wechatcom_corp_id": "",  # 企业微信公司的corpID
     # wechatcomapp的配置
@@ -93,7 +89,6 @@
     "wechatcomapp_secret": "",  # 企业微信app的secret
     "wechatcomapp_agent_id": "",  # 企业微信app的agent_id
     "wechatcomapp_aes_key": "",  # 企业微信app的aes_key
->>>>>>> 9163ce71
     # chatgpt指令自定义触发词
     "clear_memory_commands": ["#清除记忆"],  # 重置会话指令，必须以#开头
     # channel配置
